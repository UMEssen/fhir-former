from fhirformer.data_preprocessing.encounter_dataset_builder import (
    EncounterDatasetBuilder,
)
from fhirformer.data_preprocessing.util import skip_build, load_datastore
import logging
from typing import Dict, List
from tqdm import tqdm
from multiprocessing import Pool

logger = logging.getLogger(__name__)


class PreTrainDatasetBuilder(EncounterDatasetBuilder):
    def __init__(self, config):
        super().__init__(config)
<<<<<<< HEAD

    def global_multiprocessing(self):
        results = []
        for datastore_path in tqdm(
            sorted(self.ds_folder.glob("datastore*.pkl")),
            desc="Overall progress of datastores",
        ):
            global datastore
            datastore = load_datastore(datastore_path)
            with Pool(
                processes=self.NUM_PROCESSES,
            ) as executor:
                results_iter = list(
                    tqdm(
                        executor.imap_unordered(
                            self.process_patient,
                            datastore.patient_list,
                            chunksize=10,
                        ),
                        total=len(datastore.patient_list),
                        desc="Processing patients",
                    )
                )

            # Remove empty lists
            results_iter = [x for x in results_iter if x]
            results.append(results_iter)
            if self.config["debug"]:
                break
        return results

    def process_patient(self, patient_id: str) -> List[Dict]:
=======
        self.sample_by_letter = ["0"]
        # Here you can simply decide which resources you want to use
        self.resources_for_task = [
            "procedure",
            "condition",
            "imaging_study",
            "biologically_derived_product",
            "observation",
            "service_request",
            "medication",
            "episode_of_care",
            "diagnostic_report",
        ]
        global store_list_global
        store_list_global = self.get_source_data(num_splits=2)
        self.set_up(store_list_global)

    def process_patient(self, patient_id: str):
>>>>>>> ac340c48
        """
        - Patient needs to have at least one encounter
        - Patient history within encounter len must be > 0
        """
        pat_data = datastore.filter_patient(patient_id=patient_id)

        tumor_string = self.get_tumors(pat_data.resources["episode_of_care"])

        if len(tumor_string) > 0:
            tumor_string = f"Tumor history: {tumor_string}\n\n"

        if len(pat_data.resources["encounter"]) == 0:
            return []

        patient_metadata_str = (
            f"Patient metadata:\n{self.pat_df_to_string(pat_data.patient_df)}\n\n"
        )
        sample_list = []

        logger.debug(
            f"Patient {patient_id} has {len(pat_data.resources['encounter'])} encounters"
        )
        for enc in pat_data.resources["encounter"].itertuples(index=False):
            duration = (enc.end - enc.start).days

            resources_during_enc = pat_data.filter_patient(
                patient_id=patient_id,
                start_filter_date=enc.start,
                end_filter_date=enc.end,
            ).resources

            pat_hist = self.pat_history_to_string(resources_during_enc)

            if not pat_hist:
                continue

            text = (
                f"{patient_metadata_str}"
                f"Encounter:\n{self.enc_to_string(enc)}\n\n"
                f"Duration: {duration}\n\n"
                f"{tumor_string}"
                f"ICD Version: {self.get_icd_version(resources_during_enc['condition'])}\n\n"
                f"Patient journey in stay:\n{pat_hist}"
            )

            sample_list.append(
                {
                    "patient_id": str(patient_id),
                    "encounter_id": str(enc.id),
                    "text": text,
                }
            )

        logger.debug(f"Patient {patient_id} has {len(sample_list)} samples")
        return sample_list


def main(config) -> None:
    if skip_build(config):
        return
    PreTrainDatasetBuilder(config).prepare(split_ratio=0.8)<|MERGE_RESOLUTION|>--- conflicted
+++ resolved
@@ -13,7 +13,7 @@
 class PreTrainDatasetBuilder(EncounterDatasetBuilder):
     def __init__(self, config):
         super().__init__(config)
-<<<<<<< HEAD
+        self.sample_by_letter = ["0"]
 
     def global_multiprocessing(self):
         results = []
@@ -46,26 +46,6 @@
         return results
 
     def process_patient(self, patient_id: str) -> List[Dict]:
-=======
-        self.sample_by_letter = ["0"]
-        # Here you can simply decide which resources you want to use
-        self.resources_for_task = [
-            "procedure",
-            "condition",
-            "imaging_study",
-            "biologically_derived_product",
-            "observation",
-            "service_request",
-            "medication",
-            "episode_of_care",
-            "diagnostic_report",
-        ]
-        global store_list_global
-        store_list_global = self.get_source_data(num_splits=2)
-        self.set_up(store_list_global)
-
-    def process_patient(self, patient_id: str):
->>>>>>> ac340c48
         """
         - Patient needs to have at least one encounter
         - Patient history within encounter len must be > 0
