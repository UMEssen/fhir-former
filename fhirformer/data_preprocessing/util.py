--- conflicted
+++ resolved
@@ -9,12 +9,12 @@
 logger = logging.getLogger(__name__)
 
 
-<<<<<<< HEAD
 def load_datastore(datastore_path: Path):
     with datastore_path.open("rb") as f:
         datastore = pickle.load(f)
     return datastore
-=======
+
+
 def get_train_val_split(
     patient_ids: List[str], sample_by_letter: List[str] = None, split_ratio: float = 0.8
 ) -> tuple:
@@ -42,7 +42,6 @@
         ), f"Training set is too large: {percent_train}"
 
         return train_patients, val_patients
->>>>>>> ac340c48
 
 
 def get_valid_labels(path: str, column: str, percentual_cutoff: float = 0.005) -> list:
